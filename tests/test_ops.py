--- conflicted
+++ resolved
@@ -30,7 +30,6 @@
         ('Eq(u,3*a - 4**a)', 'void OPS_Kernel_0(ACC<float> & ut00)\n'
          '{\n  ut00(0) = -2.97015324253729F;\n}'),
         ('Eq(u, u.dxl)',
-<<<<<<< HEAD
          'void OPS_Kernel_0(ACC<float> & ut00, const float *h_x)\n'
          '{\n  float r0 = 1.0/*h_x;\n  '
          'ut00(0) = (-2.0F*ut00(-1) + 5.0e-1F*ut00(-2) + 1.5F*ut00(0))*r0;\n}'),
@@ -42,19 +41,6 @@
          'vt00(0, 0) = (5.0e-1F*(-vt00(2, 0) + vt00(-2, 0)) + 2.0F*(-vt00(-1, 0) + '
          'vt00(1, 0)))*r0 + (5.0e-1F*(-vt00(0, -2) + vt00(0, 2)) + '
          '2.0F*(-vt00(0, 1) + vt00(0, -1)))*r1;\n}'),
-=======
-         'void OPS_Kernel_0(ACC<float> & ut0, const float *h_x)\n'
-         '{\n  float r0 = 1.0/(*h_x);\n  '
-         'ut0(0) = (-2.0F*ut0(-1) + 5.0e-1F*ut0(-2) + 1.5F*ut0(0))*r0;\n}'),
-        ('Eq(v,1)', 'void OPS_Kernel_0(ACC<float> & vt0)\n'
-         '{\n  vt0(0, 0) = 1;\n}'),
-        ('Eq(v,v.dxl + v.dxr - v.dyr - v.dyl)',
-         'void OPS_Kernel_0(ACC<float> & vt0, const float *h_x, const float *h_y)\n'
-         '{\n  float r1 = 1.0/(*h_y);\n  float r0 = 1.0/(*h_x);\n  '
-         'vt0(0, 0) = (5.0e-1F*(-vt0(2, 0) + vt0(-2, 0)) + 2.0F*(-vt0(-1, 0) + '
-         'vt0(1, 0)))*r0 + (5.0e-1F*(-vt0(0, -2) + vt0(0, 2)) + '
-         '2.0F*(-vt0(0, 1) + vt0(0, -1)))*r1;\n}'),
->>>>>>> 87742522
         ('Eq(v,v**2 - 3*v)',
          'void OPS_Kernel_0(ACC<float> & vt00)\n'
          '{\n  vt00(0, 0) = -3*vt00(0, 0) + vt00(0, 0)*vt00(0, 0);\n}'),
@@ -70,21 +56,12 @@
         ('Eq(v.forward, v.dt - v.laplace + v.dt)',
          'void OPS_Kernel_0(const ACC<float> & vt00, ACC<float> & vt10, '
          'const float *dt, const float *h_x, const float *h_y)\n'
-<<<<<<< HEAD
-         '{\n  float r2 = 1.0/*dt;\n'
-         '  float r1 = 1.0/(*h_y**h_y);\n'
-         '  float r0 = 1.0/(*h_x**h_x);\n'
-         '  vt10(0, 0) = (-(vt00(1, 0) + vt00(-1, 0)) + 2.0F*vt00(0, 0))*r0 + '
-         '(-(vt00(0, 1) + vt00(0, -1)) + 2.0F*vt00(0, 0))*r1 + '
-         '2*(-vt00(0, 0) + vt10(0, 0))*r2;\n}'),
-=======
          '{\n  float r2 = 1.0/(*dt);\n'
          '  float r1 = 1.0/((*h_y)*(*h_y));\n'
          '  float r0 = 1.0/((*h_x)*(*h_x));\n'
          '  vt1(0, 0) = (-(vt0(1, 0) + vt0(-1, 0)) + 2.0F*vt0(0, 0))*r0 + '
          '(-(vt0(0, 1) + vt0(0, -1)) + 2.0F*vt0(0, 0))*r1 + '
          '2*(-vt0(0, 0) + vt1(0, 0))*r2;\n}'),
->>>>>>> 87742522
     ])
     def test_kernel_generation(self, equation, expected):
         """
@@ -171,32 +148,10 @@
          '&(u[1][0][0]), "float", "ut1")}\']'),
         ('Eq(u.forward, u + v.dx)',
          '[\'ops_dat u_dat[2] = {ops_decl_dat(block, 1, u_dim, u_base, u_d_m, u_d_p, '
-<<<<<<< HEAD
-         '&(u[0]), "float", "ut0"), ops_decl_dat(block, 1, u_dim, u_base, u_d_m, u_d_p, '
-         '&(u[1]), "float", "ut1")}\','
-         '\'ops_dat v_dat;\','
-         '\'v_dat = ops_decl_dat(block, 1, v_dim, v_base, v_d_m, v_d_p, '
-         '&(v[0]), "float", "v")\']'),
-        ('Eq(w1.forward, w1 + 1)',
-         '[\'ops_dat w1_dat[2] = {ops_decl_dat(block, 1, w1_dim, w1_base, w1_d_m, '
-         'w1_d_p, &(w1[0]), "float", "w1time0"), ops_decl_dat(block, 1, w1_dim, '
-         'w1_base, w1_d_m, w1_d_p, &(w1[1]), "float", "w1time1")}\']'),
-        ('Eq(w2.forward, w2 + v.dx)',
-         '[\'ops_dat w2_dat[5] = {ops_decl_dat(block, 1, w2_dim, w2_base, w2_d_m, '
-         'w2_d_p, &(w2[0]), "float", "w2time0"), ops_decl_dat(block, 1, w2_dim, w2_base, '
-         'w2_d_m, w2_d_p, &(w2[1]), "float", "w2time1"), ops_decl_dat(block, 1, w2_dim, '
-         'w2_base, w2_d_m, w2_d_p, &(w2[2]), "float", "w2time2"), ops_decl_dat(block, 1, '
-         'w2_dim, w2_base, w2_d_m, w2_d_p, &(w2[3]), "float", "w2time3"), ops_decl_dat('
-         'block, 1, w2_dim, w2_base, w2_d_m, w2_d_p, &(w2[4]), "float", "w2time4")}\','
-         '\'ops_dat v_dat;\','
-         '\'v_dat = ops_decl_dat(block, 1, v_dim, v_base, v_d_m, v_d_p, '
-         '&(v[0]), "float", "v")\']')
-=======
          '&(u[0][0][0]), "float", "ut0"), ops_decl_dat(block, 1, u_dim, u_base, u_d_m, u_d_p, ' # noqa
          '&(u[1][0][0]), "float", "ut1")}\','
          '\'ops_dat v_dat = ops_decl_dat(block, 1, v_dim, v_base, v_d_m, v_d_p, '
          '&(v[0][0]), "float", "v")\']')
->>>>>>> 87742522
     ])
     def test_create_ops_dat(self, equation, expected):
         grid = Grid(shape=(4, 4))
