from __future__ import absolute_import

import operator
from collections import OrderedDict, namedtuple
from ctypes import c_double, c_int
from functools import reduce
from itertools import combinations

import cgen as c
import numpy as np

<<<<<<< HEAD
from devito.compiler import get_compiler_from_env
from devito.dimension import t, x, y, z, time
from devito.dse.inspection import (indexify, retrieve_dimensions,
                                   retrieve_symbols, tolambda)
from devito.interfaces import TimeData
from devito.propagator import Propagator
=======
from devito.cgen_utils import Allocator, blankline
from devito.compiler import (get_compiler_from_env, jit_compile, load)
from devito.dimension import BufferedDimension, Dimension, time
from devito.dle import filter_iterations, transform
from devito.dse import (estimate_cost, estimate_memory, indexify, rewrite)
from devito.interfaces import SymbolicData, Forward, Backward
from devito.logger import bar, error, info, info_at
from devito.nodes import (Element, Expression, Function, Iteration, List,
                          LocalExpression, TimedList)
from devito.profiler import Profiler
from devito.tools import (SetOrderedDict, as_tuple, filter_ordered, filter_sorted,
                          flatten, partial_order)
from devito.visitors import (FindNodes, FindSections, FindSymbols, FindScopes,
                             IsPerfectIteration, MergeOuterIterations,
                             ResolveIterationVariable, SubstituteExpression, Transformer)
from devito.exceptions import InvalidArgument
>>>>>>> c182580f

__all__ = ['Operator']


class OperatorBasic(Function):

    _default_headers = ['#define _POSIX_C_SOURCE 200809L']
    _default_includes = ['stdlib.h', 'math.h', 'sys/time.h']

    """A special :class:`Function` to generate and compile C code evaluating
    an ordered sequence of stencil expressions.

    :param stencils: SymPy equation or list of equations that define the
                     stencil used to create the kernel of this Operator.
    :param kwargs: Accept the following entries: ::

        * name : Name of the kernel function - defaults to "Kernel".
        * subs : Dict or list of dicts containing the SymPy symbol
                 substitutions for each stencil respectively.
        * time_axis : :class:`TimeAxis` object to indicate direction in which
                      to advance time during computation.
        * dse : Use the Devito Symbolic Engine to optimize the expressions -
                defaults to "advanced".
        * dle : Use the Devito Loop Engine to optimize the loops -
                defaults to "advanced".
        * compiler: Compiler class used to perform JIT compilation.
                    If not provided, the compiler will be inferred from the
                    environment variable DEVITO_ARCH, or default to GNUCompiler.
    """
    def __init__(self, stencils, **kwargs):
        self.name = kwargs.get("name", "Kernel")
        subs = kwargs.get("subs", {})
        time_axis = kwargs.get("time_axis", Forward)
        dse = kwargs.get("dse", "advanced")
        dle = kwargs.get("dle", "advanced")

        # Default attributes required for compilation
        self._headers = list(self._default_headers)
        self._includes = list(self._default_includes)
        self._lib = None
        self._cfunction = None

        # Set the direction of time acoording to the given TimeAxis
        time.reverse = time_axis == Backward

        # Normalize the collection of stencils
        stencils = [indexify(s) for s in as_tuple(stencils)]
        stencils = [s.xreplace(subs) for s in stencils]

        # Retrieve the data type of the Operator
        self.dtype = self._retrieve_dtype(stencils)

        # Apply the Devito Symbolic Engine for symbolic optimization
        dse_state = rewrite(stencils, mode=dse)

        # Wrap expressions with Iterations according to dimensions
        nodes = self._schedule_expressions(dse_state)

        # Introduce C-level profiling infrastructure
        self.sections = OrderedDict()
        nodes = self._profile_sections(nodes)

        # Parameters of the Operator (Dimensions necessary for data casts)
        parameters = FindSymbols('kernel-data').visit(nodes)
        dimensions = FindSymbols('dimensions').visit(nodes)
        dimensions += [d.parent for d in dimensions if d.is_Buffered]
        parameters += filter_ordered([d for d in dimensions if d.size is None],
                                     key=operator.attrgetter('name'))

        # Resolve and substitute dimensions for loop index variables
        subs = {}
        nodes = ResolveIterationVariable().visit(nodes, subs=subs)
        nodes = SubstituteExpression(subs=subs).visit(nodes)

        # Apply the Devito Loop Engine for loop optimization
        dle_state = transform(nodes, set_dle_mode(dle, self.compiler), self.compiler)
        parameters += [i.argument for i in dle_state.arguments]
        self._includes.extend(list(dle_state.includes))

        # Introduce all required C declarations
        nodes, elemental_functions = self._insert_declarations(dle_state, parameters)
        self.elemental_functions = elemental_functions

        # Track the DSE and DLE output, as they may be useful later
        self._dse_state = dse_state
        self._dle_state = dle_state

        # Finish instantiation
        super(OperatorBasic, self).__init__(self.name, nodes, 'int', parameters, ())

    def arguments(self, *args, **kwargs):
        """
        Return the arguments necessary to apply the Operator.
        """
        if len(args) == 0:
            args = self.parameters

        # Will perform auto-tuning if the user requested it and loop blocking was used
        maybe_autotune = kwargs.get('autotune', False)

        arguments = OrderedDict([(arg.name, arg) for arg in self.parameters])
        dim_sizes = {}

        # Have we been provided substitutes for symbol data?
        # Only SymbolicData can be overridden with this route
        r_args = [f_n for f_n, f in arguments.items() if isinstance(f, SymbolicData)]
        o_vals = OrderedDict([arg for arg in kwargs.items() if arg[0] in r_args])

        # Replace the overridden values with the provided ones
        for argname in o_vals.keys():
            if not arguments[argname].shape == o_vals[argname].shape:
                raise InvalidArgument("Shapes must match")

            arguments[argname] = o_vals[argname]

        # Traverse positional args and infer loop sizes for open dimensions
        f_args = [f for f in arguments.values() if isinstance(f, SymbolicData)]
        for f, arg in zip(f_args, args):
            arguments[arg.name] = self._arg_data(f)
            shape = self._arg_shape(f)

            # Ensure data dimensions match symbol dimensions
            for i, dim in enumerate(f.indices):
                # Infer open loop limits
                if dim.size is None:
                    # First, try to find dim size in kwargs
                    if dim.name in kwargs:
                        dim_sizes[dim] = kwargs[dim.name]

                    if dim in dim_sizes:
                        # Ensure size matches previously defined size
                        if not dim.is_Buffered:
                            assert dim_sizes[dim] <= shape[i]
                    else:
                        # Derive size from grid data shape and store
                        dim_sizes[dim] = shape[i]
                else:
                    if not isinstance(dim, BufferedDimension):
                        assert dim.size == shape[i]

        # Ensure parent for buffered dims is defined
        buf_dims = [d for d in dim_sizes if d.is_Buffered]
        for dim in buf_dims:
            if dim.parent not in dim_sizes:
                dim_sizes[dim.parent] = dim_sizes[dim]

        # Add user-provided block sizes, if any
        dle_arguments = OrderedDict()
        for i in self._dle_state.arguments:
            dim_size = dim_sizes.get(i.original_dim, i.original_dim.size)
            assert dim_size is not None, "Unable to match arguments and values"
            if i.value:
                try:
                    dle_arguments[i.argument] = i.value(dim_size)
                except TypeError:
                    dle_arguments[i.argument] = i.value
                    # User-provided block size available, do not autotune
                    maybe_autotune = False
            else:
                dle_arguments[i.argument] = dim_size
        dim_sizes.update(dle_arguments)

        # Insert loop size arguments from dimension values
        d_args = [d for d in arguments.values() if isinstance(d, Dimension)]
        for d in d_args:
            arguments[d.name] = dim_sizes[d]

        # Might have been asked to auto-tune the block size
        if maybe_autotune:
            self._autotune(arguments)

        # Add profiler structs
        arguments.update(self._extra_arguments())
        return arguments, dim_sizes

    @property
    def ccode(self):
        """Returns the C code generated by this kernel.

        This function generates the internal code block from Iteration
        and Expression objects, and adds the necessary template code
        around it.
        """
        # Generate function body with all the trimmings
        body = [e.ccode for e in self.body]
        ret = [c.Statement("return 0")]
        kernel = c.FunctionBody(self._ctop, c.Block(self._ccasts + body + ret))

        # Generate elemental functions produced by the DLE
        elemental_functions = [e.ccode for e in self.elemental_functions]
        elemental_functions += [blankline]

        # Generate file header with includes and definitions
        header = [c.Line(i) for i in self._headers]
        includes = [c.Include(i, system=False) for i in self._includes]
        includes += [blankline]

        return c.Module(header + includes + self._cglobals +
                        elemental_functions + [kernel])

    @property
    def compile(self):
        """
        JIT-compile the Operator.

        Note that this invokes the JIT compilation toolchain with the compiler
        class derived in the constructor. Also, JIT compilation it is ensured that
        JIT compilation will only be performed once per Operator, reagardless of
        how many times this method is invoked.

        :returns: The file name of the JIT-compiled function.
        """
        if self._lib is None:
            # No need to recompile if a shared object has already been loaded.
            return jit_compile(self.ccode, self.compiler)
        else:
            return self._lib.name

    @property
    def cfunction(self):
        """Returns the JIT-compiled C function as a ctypes.FuncPtr object."""
        if self._lib is None:
            basename = self.compile
            self._lib = load(basename, self.compiler)
            self._lib.name = basename

        if self._cfunction is None:
            self._cfunction = getattr(self._lib, self.name)
            argtypes = [c_int if isinstance(v, Dimension) else
                        np.ctypeslib.ndpointer(dtype=v.dtype, flags='C')
                        for v in self.parameters]
            self._cfunction.argtypes = argtypes

<<<<<<< HEAD
        # Time dimension is fixed for now
        time_dim = [t, time]
=======
        return self._cfunction
>>>>>>> c182580f

    def _arg_data(self, argument):
        return None

    def _arg_shape(self, argument):
        return argument.shape

<<<<<<< HEAD
            for td in time_dim:
                if td in self.space_dims:
                    self.space_dims.remove(td)
        else:
            # Default space dimension symbols
            self.space_dims = ((x, z) if len(shape) == 2 else (x, y, z))[:len(shape)]

        # Remove known dimensions from undefined symbols
        for d in dimensions:
            sym_undef.remove(d)

        # Replace all occurences of the `time` dimension with `t`
        self.stencils = [eqn.subs(time, t) for eqn in self.stencils]

        # TODO: We should check that all undfined symbols have known subs
        # Shift time indices so that LHS writes into t only,
        # eg. u[t+2] = u[t+1] + u[t]  -> u[t] = u[t-1] + u[t-2]
        self.stencils = [eqn.subs(t, t + solve(eqn.lhs.args[0], t)[0])
                         if isinstance(eqn.lhs, TimeData) else eqn
                         for eqn in self.stencils]
        # Convert incoming stencil equations to "indexed access" format
        self.stencils = [Eq(indexify(eqn.lhs), indexify(eqn.rhs))
                         for eqn in self.stencils]

        # Apply user-defined subs to stencil
        self.stencils = [eqn.subs(subs[0]) for eqn in self.stencils]

        self.propagator = Propagator(self.getName(), nt, shape, self.stencils, dse=dse,
                                     dtype=dtype, spc_border=spc_border,
                                     time_order=time_order, forward=forward,
                                     space_dims=self.space_dims, compiler=self.compiler,
                                     profile=profile, cache_blocking=cache_blocking)
        self.dtype = dtype
        self.nt = nt
        self.shape = shape
        self.spc_border = spc_border
        self.time_order = time_order
        self.symbol_to_data = {}

        for param in self.signature:
            self.propagator.add_devito_param(param)
            self.symbol_to_data[param.name] = param
=======
    def _extra_arguments(self):
        return {}
>>>>>>> c182580f

    def _profile_sections(self, nodes):
        """Introduce C-level profiling nodes within the Iteration/Expression tree."""
        return nodes

    def _profile_summary(self, dim_sizes):
        """
        Produce a summary of the performance achieved
        """
        return PerformanceSummary()

    def _autotune(self, arguments):
        """Use auto-tuning on this Operator to determine empirically the
        best block sizes (when loop blocking is in use). The block sizes tested
        are those listed in ``options['at_blocksizes']``, plus the case that is
        as if blocking were not applied (ie, unitary block size)."""
        pass

    def _schedule_expressions(self, dse_state):
        """Wrap :class:`Expression` objects within suitable hierarchies of
        :class:`Iteration` according to dimensions.
        """
        functions = flatten(Expression(i).functions for i in dse_state.input)
        ordering = partial_order([i.indices for i in functions])

        processed = []
        for cluster in dse_state.clusters:
            # Build declarations or assignments
            body = [Expression(v, np.int32 if cluster.is_index(k) else self.dtype)
                    for k, v in cluster.items()]
            offsets = SetOrderedDict.union(*[i.index_offsets for i in body])

            # Filter out aliasing due to buffered dimensions
            key = lambda d: d.parent if d.is_Buffered else d
            dimensions = filter_ordered(list(offsets.keys()), key=key)

            # Determine a total ordering for the dimensions
            dimensions = filter_sorted(dimensions, key=lambda d: ordering.index(d))
            for d in reversed(dimensions):
                body = Iteration(body, dimension=d, limits=d.size, offsets=offsets[d])
            processed.append(body)

        # Merge Iterations iff outermost iterations agree
        processed = MergeOuterIterations().visit(processed)

        # Remove temporaries became redundat after squashing Iterations
        mapper = {}
        for k, v in FindSections().visit(processed).items():
            candidate = k[-1]
            if not IsPerfectIteration().visit(candidate):
                continue
            found = set()
            trimmed = []
            for n in v:
                if n.is_Expression:
                    if n.stencil not in found:
                        trimmed.append(n)
                        found.add(n.stencil)
                else:
                    trimmed.append(n)
            mapper[candidate] = Iteration(trimmed, **candidate.args_frozen)
        processed = Transformer(mapper).visit(processed)

        return processed

    def _insert_declarations(self, dle_state, parameters):
        """Populate the Operator's body with the required array and
        variable declarations, to generate a legal C file."""

        nodes = dle_state.nodes

        # Resolve function calls first
        scopes = []
        for k, v in FindScopes().visit(nodes).items():
            if k.is_FunCall:
                function = dle_state.func_table[k.name]
                scopes.extend(FindScopes().visit(function, queue=list(v)).items())
            else:
                scopes.append((k, v))

        # Determine all required declarations
        allocator = Allocator()
        mapper = OrderedDict()
        for k, v in scopes:
            if k.is_scalar:
                # Inline declaration
                mapper[k] = LocalExpression(**k.args)
            elif k.output_function._mem_external:
                # Nothing to do, variable passed as kernel argument
                continue
            elif k.output_function._mem_stack:
                # On the stack, as established by the DLE
                key = lambda i: i.dim not in k.output_function.indices
                site = filter_iterations(v, key=key, stop='consecutive')
                allocator.push_stack(site[-1], k.output_function)
            else:
                # On the heap, as a tensor that must be globally accessible
                allocator.push_heap(k.output_function)

        # Introduce declarations on the stack
        for k, v in allocator.onstack:
            allocs = as_tuple([Element(i) for i in v])
            mapper[k] = Iteration(allocs + k.nodes, **k.args_frozen)
        nodes = Transformer(mapper).visit(nodes)
        elemental_functions = Transformer(mapper).visit(dle_state.elemental_functions)

        # Introduce declarations on the heap (if any)
        if allocator.onheap:
            decls, allocs, frees = zip(*allocator.onheap)
            nodes = List(header=decls + allocs, body=nodes, footer=frees)

        return nodes, elemental_functions

    def _retrieve_dtype(self, stencils):
        """
        Retrieve the data type of a set of stencils. Raise an error if there
        is no common data type (ie, if at least one stencil differs in the
        data type).
        """
        lhss = set([s.lhs.base.function.dtype for s in stencils])
        if len(lhss) != 1:
            raise RuntimeError("Stencil types mismatch.")
        return lhss.pop()

    @property
    def _cparameters(self):
        return super(OperatorBasic, self)._cparameters

    @property
    def _cglobals(self):
        return []


class OperatorForeign(OperatorBasic):
    """
    A special :class:`OperatorBasic` for use outside of Python.
    """

    def arguments(self, *args, **kwargs):
        arguments, _ = super(OperatorForeign, self).arguments(*args, **kwargs)
        return arguments.items()


class OperatorCore(OperatorBasic):
    """
    A special :class:`OperatorBasic` that, besides generation and compilation of
    C code evaluating stencil expressions, can also execute the computation.
    """

    def __init__(self, stencils, **kwargs):
        self.profiler = Profiler(self.compiler.openmp)
        super(OperatorCore, self).__init__(stencils, **kwargs)

    def __call__(self, *args, **kwargs):
        self.apply(*args, **kwargs)

    def apply(self, *args, **kwargs):
        """Apply the stencil kernel to a set of data objects"""
        # Build the arguments list to invoke the kernel function
        arguments, dim_sizes = self.arguments(*args, **kwargs)

        # Invoke kernel function with args
        self.cfunction(*list(arguments.values()))

        # Output summary of performance achieved
        summary = self._profile_summary(dim_sizes)
        with bar():
            for k, v in summary.items():
                name = '%s<%s>' % (k, ','.join('%d' % i for i in v.itershape))
                info("Section %s with OI=%.2f computed in %.3f s [Perf: %.2f GFlops/s]" %
                     (name, v.oi, v.time, v.gflopss))

        return summary

    def _arg_data(self, argument):
        # Ensure we're dealing or deriving numpy arrays
        data = argument.data
        if not isinstance(data, np.ndarray):
            error('No array data found for argument %s' % argument.name)
        return data

    def _arg_shape(self, argument):
        return argument.data.shape

    def _profile_sections(self, nodes):
        """Introduce C-level profiling nodes within the Iteration/Expression tree."""
        mapper = {}
        for i, expr in enumerate(nodes):
            for itspace in FindSections().visit(expr).keys():
                for j in itspace:
                    if IsPerfectIteration().visit(j) and j not in mapper:
                        # Insert `TimedList` block. This should come from
                        # the profiler, but we do this manually for now.
                        lname = 'loop_%s_%d' % (j.index, len(mapper))
                        mapper[j] = TimedList(gname=self.profiler.t_name,
                                              lname=lname, body=j)
                        self.profiler.t_fields += [(lname, c_double)]

                        # Estimate computational properties of the timed section
                        # (operational intensity, memory accesses)
                        expressions = FindNodes(Expression).visit(j)
                        ops = estimate_cost([e.stencil for e in expressions])
                        memory = estimate_memory([e.stencil for e in expressions])
                        self.sections[itspace] = Profile(lname, ops, memory)
                        break
        processed = Transformer(mapper).visit(List(body=nodes))
        return processed

    def _profile_summary(self, dim_sizes):
        """
        Produce a summary of the performance achieved
        """
        summary = PerformanceSummary()
        for itspace, profile in self.sections.items():
            dims = {i: i.dim.parent if i.dim.is_Buffered else i.dim for i in itspace}

            # Time
            time = self.profiler.timings[profile.timer]

            # Flops
            itershape = [i.extent(finish=dim_sizes.get(dims[i])) for i in itspace]
            iterspace = reduce(operator.mul, itershape)
            flops = float(profile.ops*iterspace)
            gflops = flops/10**9

            # Compulsory traffic
            datashape = [i.dim.size or dim_sizes[dims[i]] for i in itspace]
            dataspace = reduce(operator.mul, datashape)
            traffic = profile.memory*dataspace*self.dtype().itemsize

            # Derived metrics
            oi = flops/traffic
            gflopss = gflops/time

            # Keep track of performance achieved
            summary.setsection(profile.timer, time, gflopss, oi, itershape, datashape)

        # Rename the most time consuming section as 'main'
        summary['main'] = summary.pop(max(summary, key=summary.get))

        return summary

    def _extra_arguments(self):
        return OrderedDict([(self.profiler.s_name,
                             self.profiler.as_ctypes_pointer(Profiler.TIME))])

    def _autotune(self, arguments):
        """Use auto-tuning on this Operator to determine empirically the
        best block sizes (when loop blocking is in use). The block sizes tested
        are those listed in ``options['at_blocksizes']``, plus the case that is
        as if blocking were not applied (ie, unitary block size)."""
        if not self._dle_state.has_applied_blocking:
            return

        at_arguments = arguments.copy()

        # Output data must not be changed
        output = [i.base.label.name for i in self._dse_state.output_fields]
        for k, v in arguments.items():
            if k in output:
                at_arguments[k] = v.copy()

        # Squeeze dimensions to minimize auto-tuning time
        iterations = FindNodes(Iteration).visit(self.body)
        squeezable = [i.dim.parent.name for i in iterations
                      if i.is_Sequential and i.dim.is_Buffered]

        # Attempted block sizes
        mapper = OrderedDict([(i.argument.name, i) for i in self._dle_state.arguments])
        blocksizes = [OrderedDict([(i, v) for i in mapper])
                      for v in options['at_blocksize']]
        if self._dle_state.needs_aggressive_autotuning:
            elaborated = []
            for blocksize in list(blocksizes)[:3]:
                for i in list(blocksizes):
                    handle = i.items()[-1]
                    elaborated.append(OrderedDict(blocksize.items()[:-1] + [handle]))
            for blocksize in list(blocksizes):
                ncombs = len(blocksize)
                for i in range(ncombs):
                    for j in combinations(blocksize, i+1):
                        handle = [(k, blocksize[k]*2 if k in j else v)
                                  for k, v in blocksize.items()]
                        elaborated.append(OrderedDict(handle))
            blocksizes.extend(elaborated)

        # Note: there is only a single loop over 'blocksize' because only
        # square blocks are tested
        timings = OrderedDict()
        for blocksize in blocksizes:
            illegal = False
            for k, v in at_arguments.items():
                if k in blocksize:
                    val = blocksize[k]
                    handle = at_arguments.get(mapper[k].original_dim.name)
                    if val <= mapper[k].iteration.end(handle):
                        at_arguments[k] = val
                    else:
                        # Block size cannot be larger than actual dimension
                        illegal = True
                        break
                elif k in squeezable:
                    at_arguments[k] = options['at_squeezer']
            if illegal:
                continue

            # Add profiler structs
            at_arguments.update(self._extra_arguments())

            self.cfunction(*list(at_arguments.values()))
            elapsed = sum(self.profiler.timings.values())
            timings[tuple(blocksize.items())] = elapsed
            info_at("<%s>: %f" %
                    (','.join('%d' % i for i in blocksize.values()), elapsed))

        best = dict(min(timings, key=timings.get))
        for k, v in arguments.items():
            if k in mapper:
                arguments[k] = best[k]

        info('Auto-tuned block shape: %s' % best)

    @property
    def _cparameters(self):
        cparameters = super(OperatorCore, self)._cparameters
        cparameters += [c.Pointer(c.Value('struct %s' % self.profiler.s_name,
                                          self.profiler.t_name))]
        return cparameters

    @property
    def _cglobals(self):
        return [self.profiler.as_cgen_struct(Profiler.TIME), blankline]


class Operator(object):

    def __new__(cls, *args, **kwargs):
        # What type of Operator should I return ?
        cls = OperatorForeign if kwargs.pop('external', False) else OperatorCore

        # Trigger instantiation
        obj = cls.__new__(cls, *args, **kwargs)
        obj.compiler = kwargs.pop("compiler", get_compiler_from_env())
        obj.__init__(*args, **kwargs)
        return obj


# Helpers for performance tracking

"""
A helper to return structured performance data.
"""
PerfEntry = namedtuple('PerfEntry', 'time gflopss oi itershape datashape')


class PerformanceSummary(OrderedDict):

    """
    A special dictionary to track and view performance data.
    """

    def setsection(self, key, time, gflopss, oi, itershape, datashape):
        self[key] = PerfEntry(time, gflopss, oi, itershape, datashape)

    @property
    def gflopss(self):
        return OrderedDict([(k, v.gflopss) for k, v in self.items()])

    @property
    def oi(self):
        return OrderedDict([(k, v.oi) for k, v in self.items()])

    @property
    def timings(self):
        return OrderedDict([(k, v.time) for k, v in self.items()])


# Operator options and name conventions

"""
A dict of standard names to be used for code generation
"""
cnames = {
    'loc_timer': 'loc_timer',
    'glb_timer': 'glb_timer'
}

"""
Operator options
"""
options = {
    'at_squeezer': 3,
    'at_blocksize': [8, 16, 24, 32, 40, 64, 128]
}

"""
A helper to track profiled sections of code.
"""
Profile = namedtuple('Profile', 'timer ops memory')


# Helpers to use a Operator

def set_dle_mode(mode, compiler):
    """
    Transform :class:`Operator` input in a format understandable by the DLE.
    """
    if not mode:
        return 'noop'
    mode = as_tuple(mode)
    params = mode[-1]
    if isinstance(params, dict):
        params['openmp'] = compiler.openmp
    else:
        params = {'openmp': compiler.openmp}
        mode += (params,)
    return mode<|MERGE_RESOLUTION|>--- conflicted
+++ resolved
@@ -8,32 +8,25 @@
 
 import cgen as c
 import numpy as np
-
-<<<<<<< HEAD
-from devito.compiler import get_compiler_from_env
-from devito.dimension import t, x, y, z, time
-from devito.dse.inspection import (indexify, retrieve_dimensions,
-                                   retrieve_symbols, tolambda)
-from devito.interfaces import TimeData
-from devito.propagator import Propagator
-=======
+import sympy
+
 from devito.cgen_utils import Allocator, blankline
 from devito.compiler import (get_compiler_from_env, jit_compile, load)
 from devito.dimension import BufferedDimension, Dimension, time
-from devito.dle import filter_iterations, transform
-from devito.dse import (estimate_cost, estimate_memory, indexify, rewrite)
+from devito.dle import compose_nodes, filter_iterations, transform
+from devito.dse import (clusterize, estimate_cost, estimate_memory, indexify,
+                        rewrite, q_indexed)
 from devito.interfaces import SymbolicData, Forward, Backward
 from devito.logger import bar, error, info, info_at
 from devito.nodes import (Element, Expression, Function, Iteration, List,
                           LocalExpression, TimedList)
 from devito.profiler import Profiler
-from devito.tools import (SetOrderedDict, as_tuple, filter_ordered, filter_sorted,
-                          flatten, partial_order)
+from devito.stencil import Stencil
+from devito.tools import as_tuple, filter_ordered, filter_sorted, flatten, partial_order
 from devito.visitors import (FindNodes, FindSections, FindSymbols, FindScopes,
-                             IsPerfectIteration, MergeOuterIterations,
-                             ResolveIterationVariable, SubstituteExpression, Transformer)
-from devito.exceptions import InvalidArgument
->>>>>>> c182580f
+                             IsPerfectIteration, ResolveIterationVariable,
+                             SubstituteExpression, Transformer)
+from devito.exceptions import InvalidArgument, InvalidOperator
 
 __all__ = ['Operator']
 
@@ -46,13 +39,13 @@
     """A special :class:`Function` to generate and compile C code evaluating
     an ordered sequence of stencil expressions.
 
-    :param stencils: SymPy equation or list of equations that define the
-                     stencil used to create the kernel of this Operator.
+    :param expressions: SymPy equation or list of equations that define the
+                        the kernel of this Operator.
     :param kwargs: Accept the following entries: ::
 
         * name : Name of the kernel function - defaults to "Kernel".
-        * subs : Dict or list of dicts containing the SymPy symbol
-                 substitutions for each stencil respectively.
+        * subs : Dict or list of dicts containing SymPy symbol substitutions
+                 for each expression respectively.
         * time_axis : :class:`TimeAxis` object to indicate direction in which
                       to advance time during computation.
         * dse : Use the Devito Symbolic Engine to optimize the expressions -
@@ -63,7 +56,12 @@
                     If not provided, the compiler will be inferred from the
                     environment variable DEVITO_ARCH, or default to GNUCompiler.
     """
-    def __init__(self, stencils, **kwargs):
+    def __init__(self, expressions, **kwargs):
+        if any(not isinstance(i, sympy.Eq) for i in expressions):
+            raise InvalidOperator("Only SymPy expressions are allowed.")
+        if len(set(i.lhs for i in expressions)) < len(expressions):
+            raise InvalidOperator("Found redundant output field.")
+
         self.name = kwargs.get("name", "Kernel")
         subs = kwargs.get("subs", {})
         time_axis = kwargs.get("time_axis", Forward)
@@ -79,18 +77,26 @@
         # Set the direction of time acoording to the given TimeAxis
         time.reverse = time_axis == Backward
 
-        # Normalize the collection of stencils
-        stencils = [indexify(s) for s in as_tuple(stencils)]
-        stencils = [s.xreplace(subs) for s in stencils]
-
-        # Retrieve the data type of the Operator
-        self.dtype = self._retrieve_dtype(stencils)
+        # Expression lowering
+        expressions = [indexify(s) for s in as_tuple(expressions)]
+        expressions = [s.xreplace(subs) for s in expressions]
+
+        # Analysis 1 - required *also after* the Operator construction
+        self.dtype = self._retrieve_dtype(expressions)
+        self.output = self._retrieve_output_fields(expressions)
+
+        # Analysis 2 - required *for* the Operator construction
+        ordering = self._retrieve_loop_ordering(expressions)
+        stencils = self._retrieve_stencils(expressions)
+
+        # Group expressions based on their Stencil
+        clusters = clusterize(expressions, stencils)
 
         # Apply the Devito Symbolic Engine for symbolic optimization
-        dse_state = rewrite(stencils, mode=dse)
+        clusters = rewrite(clusters, mode=dse)
 
         # Wrap expressions with Iterations according to dimensions
-        nodes = self._schedule_expressions(dse_state)
+        nodes = self._schedule_expressions(clusters, ordering)
 
         # Introduce C-level profiling infrastructure
         self.sections = OrderedDict()
@@ -117,8 +123,7 @@
         nodes, elemental_functions = self._insert_declarations(dle_state, parameters)
         self.elemental_functions = elemental_functions
 
-        # Track the DSE and DLE output, as they may be useful later
-        self._dse_state = dse_state
+        # Track the DLE output, as it might be useful at execution time
         self._dle_state = dle_state
 
         # Finish instantiation
@@ -267,12 +272,7 @@
                         for v in self.parameters]
             self._cfunction.argtypes = argtypes
 
-<<<<<<< HEAD
-        # Time dimension is fixed for now
-        time_dim = [t, time]
-=======
         return self._cfunction
->>>>>>> c182580f
 
     def _arg_data(self, argument):
         return None
@@ -280,53 +280,8 @@
     def _arg_shape(self, argument):
         return argument.shape
 
-<<<<<<< HEAD
-            for td in time_dim:
-                if td in self.space_dims:
-                    self.space_dims.remove(td)
-        else:
-            # Default space dimension symbols
-            self.space_dims = ((x, z) if len(shape) == 2 else (x, y, z))[:len(shape)]
-
-        # Remove known dimensions from undefined symbols
-        for d in dimensions:
-            sym_undef.remove(d)
-
-        # Replace all occurences of the `time` dimension with `t`
-        self.stencils = [eqn.subs(time, t) for eqn in self.stencils]
-
-        # TODO: We should check that all undfined symbols have known subs
-        # Shift time indices so that LHS writes into t only,
-        # eg. u[t+2] = u[t+1] + u[t]  -> u[t] = u[t-1] + u[t-2]
-        self.stencils = [eqn.subs(t, t + solve(eqn.lhs.args[0], t)[0])
-                         if isinstance(eqn.lhs, TimeData) else eqn
-                         for eqn in self.stencils]
-        # Convert incoming stencil equations to "indexed access" format
-        self.stencils = [Eq(indexify(eqn.lhs), indexify(eqn.rhs))
-                         for eqn in self.stencils]
-
-        # Apply user-defined subs to stencil
-        self.stencils = [eqn.subs(subs[0]) for eqn in self.stencils]
-
-        self.propagator = Propagator(self.getName(), nt, shape, self.stencils, dse=dse,
-                                     dtype=dtype, spc_border=spc_border,
-                                     time_order=time_order, forward=forward,
-                                     space_dims=self.space_dims, compiler=self.compiler,
-                                     profile=profile, cache_blocking=cache_blocking)
-        self.dtype = dtype
-        self.nt = nt
-        self.shape = shape
-        self.spc_border = spc_border
-        self.time_order = time_order
-        self.symbol_to_data = {}
-
-        for param in self.signature:
-            self.propagator.add_devito_param(param)
-            self.symbol_to_data[param.name] = param
-=======
     def _extra_arguments(self):
         return {}
->>>>>>> c182580f
 
     def _profile_sections(self, nodes):
         """Introduce C-level profiling nodes within the Iteration/Expression tree."""
@@ -345,50 +300,47 @@
         as if blocking were not applied (ie, unitary block size)."""
         pass
 
-    def _schedule_expressions(self, dse_state):
-        """Wrap :class:`Expression` objects within suitable hierarchies of
-        :class:`Iteration` according to dimensions.
-        """
-        functions = flatten(Expression(i).functions for i in dse_state.input)
-        ordering = partial_order([i.indices for i in functions])
+    def _schedule_expressions(self, clusters, ordering):
+        """Wrap :class:`Expression` objects, already grouped in :class:`Cluster`
+        objects, within nested :class:`Iteration` objects (representing loops),
+        according to dimensions and stencils."""
 
         processed = []
-        for cluster in dse_state.clusters:
-            # Build declarations or assignments
-            body = [Expression(v, np.int32 if cluster.is_index(k) else self.dtype)
-                    for k, v in cluster.items()]
-            offsets = SetOrderedDict.union(*[i.index_offsets for i in body])
-
-            # Filter out aliasing due to buffered dimensions
-            key = lambda d: d.parent if d.is_Buffered else d
-            dimensions = filter_ordered(list(offsets.keys()), key=key)
-
-            # Determine a total ordering for the dimensions
-            dimensions = filter_sorted(dimensions, key=lambda d: ordering.index(d))
-            for d in reversed(dimensions):
-                body = Iteration(body, dimension=d, limits=d.size, offsets=offsets[d])
-            processed.append(body)
-
-        # Merge Iterations iff outermost iterations agree
-        processed = MergeOuterIterations().visit(processed)
-
-        # Remove temporaries became redundat after squashing Iterations
-        mapper = {}
-        for k, v in FindSections().visit(processed).items():
-            candidate = k[-1]
-            if not IsPerfectIteration().visit(candidate):
-                continue
-            found = set()
-            trimmed = []
-            for n in v:
-                if n.is_Expression:
-                    if n.stencil not in found:
-                        trimmed.append(n)
-                        found.add(n.stencil)
+        schedule = OrderedDict()
+        for i in clusters:
+            # Build the Expression objects to be inserted within an Iteration tree
+            expressions = [Expression(v, np.int32 if i.trace.is_index(k) else self.dtype)
+                           for k, v in i.trace.items()]
+
+            if not i.stencil.empty:
+                root = None
+                entries = i.stencil.entries
+
+                # Can I reuse any of the previously scheduled Iterations ?
+                for index, j in enumerate(entries):
+                    if j not in schedule:
+                        break
+                    root = schedule[j]
+                needed = entries[index:]
+
+                # Build and insert the required Iterations
+                iters = [Iteration([], j.dim, j.dim.size, offsets=j.ofs) for j in needed]
+                body, tree = compose_nodes(iters + [expressions], retrieve=True)
+                scheduling = OrderedDict(zip(needed, tree))
+                if root is None:
+                    processed.append(body)
+                    schedule = scheduling
                 else:
-                    trimmed.append(n)
-            mapper[candidate] = Iteration(trimmed, **candidate.args_frozen)
-        processed = Transformer(mapper).visit(processed)
+                    nodes = list(root.nodes) + [body]
+                    mapper = {root: root._rebuild(nodes, **root.args_frozen)}
+                    transformer = Transformer(mapper)
+                    processed = list(transformer.visit(processed))
+                    schedule = OrderedDict(schedule.items()[:index] + scheduling.items())
+                    for k, v in list(schedule.items()):
+                        schedule[k] = transformer.rebuilt.get(v, v)
+            else:
+                # No Iterations are needed
+                processed.extend(expressions)
 
         return processed
 
@@ -440,16 +392,46 @@
 
         return nodes, elemental_functions
 
-    def _retrieve_dtype(self, stencils):
-        """
-        Retrieve the data type of a set of stencils. Raise an error if there
-        is no common data type (ie, if at least one stencil differs in the
+    def _retrieve_dtype(self, expressions):
+        """
+        Retrieve the data type of a set of expressions. Raise an error if there
+        is no common data type (ie, if at least one expression differs in the
         data type).
         """
-        lhss = set([s.lhs.base.function.dtype for s in stencils])
+        lhss = set([s.lhs.base.function.dtype for s in expressions])
         if len(lhss) != 1:
-            raise RuntimeError("Stencil types mismatch.")
+            raise RuntimeError("Expression types mismatch.")
         return lhss.pop()
+
+    def _retrieve_loop_ordering(self, expressions):
+        """
+        Establish a partial ordering for the loops that will appear in the code
+        generated by the Operator, based on the order in which dimensions
+        appear in the input expressions.
+        """
+        ordering = []
+        for i in flatten(Stencil(i).dimensions for i in expressions):
+            if i not in ordering:
+                ordering.extend([i, i.parent] if i.is_Buffered else [i])
+        return ordering
+
+    def _retrieve_output_fields(self, expressions):
+        """Retrieve the fields computed by the Operator."""
+        return [i.lhs.base.function for i in expressions if q_indexed(i.lhs)]
+
+    def _retrieve_stencils(self, expressions):
+        """Determine the :class:`Stencil` of each provided expression."""
+        stencils = OrderedDict([(i.lhs, Stencil(i)) for i in expressions])
+        dimensions = set.union(*[set(i.dimensions) for i in stencils.values()])
+
+        # Filter out aliasing buffered dimensions
+        mapper = {d.parent: d for d in dimensions if d.is_Buffered}
+        for i, j in list(stencils.items()):
+            for d in j.dimensions:
+                if d in mapper:
+                    j[mapper[d]] = j.pop(d).union(j.get(mapper[d], set()))
+
+        return stencils
 
     @property
     def _cparameters(self):
@@ -514,22 +496,22 @@
     def _profile_sections(self, nodes):
         """Introduce C-level profiling nodes within the Iteration/Expression tree."""
         mapper = {}
-        for i, expr in enumerate(nodes):
-            for itspace in FindSections().visit(expr).keys():
-                for j in itspace:
-                    if IsPerfectIteration().visit(j) and j not in mapper:
+        for node in nodes:
+            for itspace in FindSections().visit(node).keys():
+                for i in itspace:
+                    if IsPerfectIteration().visit(i):
                         # Insert `TimedList` block. This should come from
                         # the profiler, but we do this manually for now.
-                        lname = 'loop_%s_%d' % (j.index, len(mapper))
-                        mapper[j] = TimedList(gname=self.profiler.t_name,
-                                              lname=lname, body=j)
+                        lname = 'loop_%s_%d' % (i.index, len(mapper))
+                        mapper[i] = TimedList(gname=self.profiler.t_name,
+                                              lname=lname, body=i)
                         self.profiler.t_fields += [(lname, c_double)]
 
                         # Estimate computational properties of the timed section
                         # (operational intensity, memory accesses)
-                        expressions = FindNodes(Expression).visit(j)
-                        ops = estimate_cost([e.stencil for e in expressions])
-                        memory = estimate_memory([e.stencil for e in expressions])
+                        expressions = FindNodes(Expression).visit(i)
+                        ops = estimate_cost([e.expr for e in expressions])
+                        memory = estimate_memory([e.expr for e in expressions])
                         self.sections[itspace] = Profile(lname, ops, memory)
                         break
         processed = Transformer(mapper).visit(List(body=nodes))
@@ -584,7 +566,7 @@
         at_arguments = arguments.copy()
 
         # Output data must not be changed
-        output = [i.base.label.name for i in self._dse_state.output_fields]
+        output = [i.name for i in self.output]
         for k, v in arguments.items():
             if k in output:
                 at_arguments[k] = v.copy()
