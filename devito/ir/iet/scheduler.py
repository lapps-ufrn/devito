--- conflicted
+++ resolved
@@ -168,13 +168,7 @@
                         continue
                     elif i._mem_stack:
                         # On the stack
-<<<<<<< HEAD
                         allocator.push_array_on_stack(iet[0], i)
-=======
-                        key = lambda i: not i.is_Parallel
-                        site = filter_iterations(v, key=key) or iet
-                        allocator.push_array_on_stack(site[-1], i)
->>>>>>> 87742522
                     else:
                         # On the heap
                         allocator.push_array_on_heap(i)
