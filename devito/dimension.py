import sympy
import numpy as np
from cached_property import cached_property

from devito.exceptions import InvalidArgument
from devito.types import AbstractSymbol, Scalar, Symbol

__all__ = ['Dimension', 'SpaceDimension', 'TimeDimension', 'DefaultDimension',
           'SteppingDimension', 'SubDimension', 'ConditionalDimension', 'dimensions']


class Dimension(AbstractSymbol):

    is_Dimension = True
    is_Space = False
    is_Time = False

    is_Default = False
    is_Derived = False
    is_NonlinearDerived = False
    is_Sub = False
    is_Conditional = False
    is_Stepping = False

    is_Lowered = False

    """
    A Dimension is a symbol representing a problem dimension and thus defining a
    potential iteration space.

    :param name: Name of the dimension symbol.
    :param spacing: Optional, symbol for the spacing along this dimension.
    """

    def __new__(cls, name, **kwargs):
        newobj = sympy.Symbol.__new__(cls, name)
        newobj._spacing = kwargs.get('spacing', Scalar(name='h_%s' % name))
        return newobj

    def __str__(self):
        return self.name

    @property
    def dtype(self):
        # TODO: Do dimensions really need a dtype?
        return np.int32

    @cached_property
    def symbolic_size(self):
        """The symbolic size of this dimension."""
        return Scalar(name=self.size_name, dtype=np.int32)

    @cached_property
    def symbolic_start(self):
        """
        The symbol defining the iteration start for this dimension.
        """
        return Scalar(name=self.min_name, dtype=np.int32)

    @cached_property
    def symbolic_end(self):
        """
        The symbol defining the iteration end for this dimension.
        """
        return Scalar(name=self.max_name, dtype=np.int32)

    @property
    def limits(self):
        return (self.symbolic_start, self.symbolic_end, 1)

    @property
    def size_name(self):
        return "%s_size" % self.name

    @property
    def ext_name(self):
        return "%s_n" % self.name

    @property
    def min_name(self):
        return "%s_m" % self.name

    @property
    def max_name(self):
        return "%s_M" % self.name

    @property
    def spacing(self):
        return self._spacing

    @property
    def base(self):
        return self

    def _hashable_content(self):
        return super(Dimension, self)._hashable_content() + (self.spacing,)

    @property
    def _defines(self):
        return {self}

    @property
    def _arg_names(self):
        """Return a tuple of argument names introduced by this dimension."""
        return (self.name, self.size_name, self.ext_name, self.max_name, self.min_name)

    def _arg_defaults(self, start=None, size=None, alias=None):
        """
        Returns a map of default argument values defined by this dimension.

        :param start: (Optional) known starting point as provided by
                      data-carrying symbols.
        :param size: (Optional) known size as provided by data-carrying symbols.
        :param alias: (Optional) name under which to store values.
        """
        dim = alias or self
        return {dim.min_name: start or 0, dim.max_name: size, dim.size_name: size}

    def _arg_values(self, args, interval, **kwargs):
        """
        Returns a map of argument values after evaluating user input. If no
        user input is provided, get a known value in ``args`` and adjust it
        so that no out-of-bounds memory accesses will be performeed. The
        adjustment exploits the information in ``interval``, a :class:`Interval`
        describing the data space of this dimension. If there is no known value
        in ``args``, use a default value.

        :param args: Dictionary of known argument values.
        :param interval: A :class:`Interval` for ``self``.
        :param kwargs: Dictionary of user-provided argument overrides.
        """
        defaults = self._arg_defaults()
        values = {}

        # Min value
        if self.min_name in kwargs:
            # User-override
            values[self.min_name] = kwargs.pop(self.min_name)
        else:
            # Adjust known/default value to avoid OOB accesses
            values[self.min_name] = args.get(self.min_name, defaults[self.min_name])
            try:
                values[self.min_name] -= min(interval.lower, 0)
            except (AttributeError, TypeError):
                pass

        # Max value
        if self.max_name in kwargs:
            # User-override
            values[self.max_name] = kwargs.pop(self.max_name)
        elif self.name in kwargs:
            # Let `dim.name` to be an alias for `dim.max_name`
            values[self.max_name] = kwargs.pop(self.name)
        elif self.ext_name in kwargs:
            # Extent is used to derive max value
            values[self.max_name] = values[self.min_name] + kwargs[self.ext_name] - 1
        else:
            # Adjust known/default value to avoid OOB accesses
            values[self.max_name] = args.get(self.max_name, defaults[self.max_name])
            try:
                values[self.max_name] -= (1 + max(interval.upper, 0))
            except (AttributeError, TypeError):
                pass

        return values

    def _arg_check(self, args, size, interval):
        """
        :raises InvalidArgument: If any of the ``self``-related runtime arguments
                                 in ``args`` will cause an out-of-bounds access.
        """
        if self.min_name not in args:
            raise InvalidArgument("No runtime value for %s" % self.min_name)
        if interval.is_Defined and args[self.min_name] + interval.lower < 0:
            raise InvalidArgument("OOB detected due to %s=%d" % (self.min_name,
                                                                 args[self.min_name]))

        if self.max_name not in args:
            raise InvalidArgument("No runtime value for %s" % self.max_name)
        if interval.is_Defined and args[self.max_name] + interval.upper >= size:
            raise InvalidArgument("OOB detected due to %s=%d" % (self.max_name,
                                                                 args[self.max_name]))

        if args[self.max_name] < args[self.min_name]:
            raise InvalidArgument("Illegal max=%s < min=%s"
                                  % (args[self.max_name], args[self.min_name]))


class SpaceDimension(Dimension):

    is_Space = True

    """
    Dimension symbol to represent a space dimension that defines the
    extent of physical grid. :class:`SpaceDimensions` create dedicated
    shortcut notations for spatial derivatives on :class:`Function`
    symbols.

    :param name: Name of the dimension symbol.
    :param spacing: Optional, symbol for the spacing along this dimension.
    """


class TimeDimension(Dimension):

    is_Time = True

    """
    Dimension symbol to represent a dimension that defines the extent
    of time. As time might be used in different contexts, all derived
    time dimensions should inherit from :class:`TimeDimension`.

    :param name: Name of the dimension symbol.
    :param spacing: Optional, symbol for the spacing along this dimension.
    """


class DefaultDimension(Dimension):

    is_Default = True

    """
    Dimension symbol to represent a dimension that has a statically-known size.
    """

    def __new__(cls, name, **kwargs):
        newobj = sympy.Symbol.__new__(cls, name)
        newobj._spacing = kwargs.get('spacing', Scalar(name='h_%s' % name))
        newobj._default_value = kwargs.get('default_value', None)
        return newobj

    def _arg_defaults(self, start=None, size=None, alias=None):
        dim = alias or self
        size = size or dim._default_value
        return {dim.min_name: start or 0, dim.max_name: size, dim.size_name: size}


class DerivedDimension(Dimension):

    is_Derived = True

    """
    Dimension symbol derived from a ``parent`` Dimension.

    :param name: Name of the dimension symbol.
    :param parent: Parent dimension from which the ``DerivedDimension`` is
                   created.
    """

    def __new__(cls, name, parent, **kwargs):
        newobj = sympy.Symbol.__new__(cls, name)
        assert isinstance(parent, Dimension)
        newobj._parent = parent
        # Inherit time/space identifiers
        newobj.is_Time = parent.is_Time
        newobj.is_Space = parent.is_Space
        return newobj

    @property
    def parent(self):
        return self._parent

    @property
    def spacing(self):
        return self.parent.spacing

    def _hashable_content(self):
        return (self.name, self.parent._hashable_content())

    @property
    def _defines(self):
        return {self} | self.parent._defines

    @property
    def _arg_names(self):
        return self.parent._arg_names

    def _arg_check(self, *args):
        """
        A :class:`DerivedDimension` performs no runtime checks.
        """
        return


class SubDimension(DerivedDimension):

    is_Sub = True

    """
    Dimension symbol representing a contiguous sub-region of a given
    ``parent`` Dimension.

    :param name: Name of the dimension symbol.
    :param parent: Parent dimension from which the SubDimension is created.
    :param lower: Symbolic expression to provide the lower bound
    :param upper: Symbolic expression to provide the upper bound
    """

    def __new__(cls, name, parent, lower, upper, size, **kwargs):
        newobj = DerivedDimension.__new__(cls, name, parent, **kwargs)
        newobj._interval = sympy.Interval(lower, upper)
        newobj._size = size
        return newobj

    @classmethod
    def left(cls, name, parent, thickness):
        return cls(name, parent,
                   lower=parent.symbolic_start,
                   upper=parent.symbolic_start+thickness-1,
                   size=thickness)

    @classmethod
    def right(cls, name, parent, thickness):
        return cls(name, parent,
                   lower=parent.symbolic_end-thickness+1,
                   upper=parent.symbolic_end,
                   size=thickness)

    @classmethod
    def middle(cls, name, parent, thickness_left, thickness_right):
        return cls(name, parent,
                   lower=parent.symbolic_start+thickness_left,
                   upper=parent.symbolic_end-thickness_right,
                   size=parent.symbolic_size-thickness_left-thickness_right)

    @property
    def symbolic_start(self):
        return self._interval.left

    @property
    def symbolic_end(self):
        return self._interval.right

    @property
    def symbolic_size(self):
        return self._size

    def offset_lower(self):
        # The lower extreme of the subdimension can be related to either the
        # start or end of the parent dimension
        try:
            val = self.symbolic_start - self.parent.symbolic_start
            return int(val), self.parent.symbolic_start
        except TypeError:
            val = self.symbolic_start - self.parent.symbolic_end
            return int(val), self.parent.symbolic_end

    def offset_upper(self):
        # The upper extreme of the subdimension can be related to either the
        # start or end of the parent dimension
        try:
            val = self.symbolic_end - self.parent.symbolic_start
            return int(val), self.parent.symbolic_start
        except TypeError:
            val = self.symbolic_end - self.parent.symbolic_end
            return int(val), self.parent.symbolic_end

    def _hashable_content(self):
        return super(SubDimension, self)._hashable_content() + (self._interval,
                                                                self._size)

<<<<<<< HEAD
    def _arg_values(self, args, interval, **kwargs):
        values = {}
        values[self.min_name] = args[self.parent.min_name] + self.lower
        values[self.max_name] = args[self.parent.max_name] + self.upper
        values[self.size_name] = args[self.parent.size_name] - (self.lower - self.upper)
        return values
=======
    def _arg_defaults(self, **kwargs):
        """
        A :class:`SubDimension` provides no arguments, so this method returns
        an empty dict.
        """
        return {}

    def _arg_values(self, *args, **kwargs):
        """
        A :class:`SubDimension` provides no arguments, so there are
        no argument values to be derived.
        """
        return {}
>>>>>>> 060c121e


class ConditionalDimension(DerivedDimension):

    is_NonlinearDerived = True
    is_Conditional = True

    """
    Dimension symbol representing a sub-region of a given ``parent`` Dimension.
    Unlike a :class:`SubDimension`, a ConditionalDimension does not represent
    a contiguous region. The iterations touched by a ConditionalDimension
    are expressible in two different ways: ::

        * ``factor``: an integer indicating the size of the increment.
        * ``condition``: an arbitrary SymPy expression depending on ``parent``.
                         All iterations for which the expression evaluates to
                         True are part of the ``SubDimension`` region.

    ConditionalDimension needs runtime arguments. The generated C code will require
    the size of the dimension to initialize the arrays as e.g:

        .. code-block:: python
           x = grid.dimension[0]
           x1 = ConditionalDimension(name='x1', parent=x, factor=2)
           u1 = TimeFunction(name='u1', dimensions=(x1,), size=grid.shape[0]/factor)
           # The generated code will look like
           float (*restrict u1)[x1_size + 1] =

    """

    def __new__(cls, name, parent, **kwargs):
        newobj = DerivedDimension.__new__(cls, name, parent, **kwargs)
        newobj._factor = kwargs.get('factor')
        newobj._condition = kwargs.get('condition')
        return newobj

    @property
    def spacing(self):
        return self.factor * self.parent.spacing

    @property
    def factor(self):
        return self._factor

    @property
    def condition(self):
        return self._condition

    def _hashable_content(self):
        return super(ConditionalDimension, self)._hashable_content() + (self.factor,
                                                                        self.condition)


class SteppingDimension(DerivedDimension):

    is_NonlinearDerived = True
    is_Stepping = True

    """
    Dimension symbol that defines the stepping direction of an
    :class:`Operator` and implies modulo buffered iteration. This is most
    commonly use to represent a timestepping dimension.

    :param name: Name of the dimension symbol.
    :param parent: Parent dimension over which to loop in modulo fashion.
    """

    @property
    def symbolic_start(self):
        """
        The symbol defining the iteration start for this dimension.

        note ::

        Internally we always define symbolic iteration ranges in terms
        of the parent variable.
        """
        return self.parent.symbolic_start

    @property
    def symbolic_end(self):
        """
        The symbol defining the iteration end for this dimension.

        note ::

        Internally we always define symbolic iteration ranges in terms
        of the parent variable.
        """
        return self.parent.symbolic_end

    @property
    def _arg_names(self):
        return (self.min_name, self.max_name, self.name) + self.parent._arg_names

    def _arg_defaults(self, start=None, **kwargs):
        """
        Returns a map of default argument values defined by this dimension.

        :param start: Optional, known starting point as provided by
                      data-carrying symbols.

        note ::

        A :class:`SteppingDimension` neither knows its size nor its
        iteration end point. So all we can provide is a starting point.
        """
        return {self.parent.min_name: start}

    def _arg_values(self, *args, **kwargs):
        """
        The argument values provided by a :class:`SteppingDimension` are those
        of its parent, as it acts as an alias.
        """
        values = {}

        if self.min_name in kwargs:
            values[self.parent.min_name] = kwargs.pop(self.min_name)

        if self.max_name in kwargs:
            values[self.parent.max_name] = kwargs.pop(self.max_name)

        # Let the dimension name be an alias for `dim_e`
        if self.name in kwargs:
            values[self.parent.max_name] = kwargs.pop(self.name)

        return values


class LoweredDimension(Dimension):

    is_Lowered = True

    """
    Dimension symbol representing a modulo iteration created when
    resolving a :class:`SteppingDimension`.

    :param origin: The expression mapped to this dimension.
    """

    def __new__(cls, name, origin, **kwargs):
        newobj = sympy.Symbol.__new__(cls, name)
        newobj._origin = origin
        return newobj

    @property
    def origin(self):
        return self._origin

    def _hashable_content(self):
        return Symbol._hashable_content(self) + (self.origin,)


def dimensions(names):
    """
    Shortcut for: ::

        dimensions('i j k') -> [Dimension('i'), Dimension('j'), Dimension('k')]
    """
    assert type(names) == str
    return tuple(Dimension(i) for i in names.split())<|MERGE_RESOLUTION|>--- conflicted
+++ resolved
@@ -359,14 +359,6 @@
         return super(SubDimension, self)._hashable_content() + (self._interval,
                                                                 self._size)
 
-<<<<<<< HEAD
-    def _arg_values(self, args, interval, **kwargs):
-        values = {}
-        values[self.min_name] = args[self.parent.min_name] + self.lower
-        values[self.max_name] = args[self.parent.max_name] + self.upper
-        values[self.size_name] = args[self.parent.size_name] - (self.lower - self.upper)
-        return values
-=======
     def _arg_defaults(self, **kwargs):
         """
         A :class:`SubDimension` provides no arguments, so this method returns
@@ -380,7 +372,6 @@
         no argument values to be derived.
         """
         return {}
->>>>>>> 060c121e
 
 
 class ConditionalDimension(DerivedDimension):
