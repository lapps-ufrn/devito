from collections import OrderedDict, namedtuple
from sympy import Function

from devito.ir.iet.nodes import Call
from devito.symbolics import Macro


# OPS Conventions
namespace = OrderedDict()
AccessibleInfo = namedtuple(
    'AccessibleInfo',
<<<<<<< HEAD
    ['accessible', 'time', 'shift', 'origin_name'])
=======
    ['accessible', 'safe_accessible', 'time', 'origin_name'])
>>>>>>> 87742522

OpsDatDecl = namedtuple(
    'OpsDatDecl',
    ['dim_val', 'base_val', 'd_p_val', 'd_m_val', 'ops_decl_dat'])

OpsArgDecl = namedtuple(
    'OpsArgDecl',
    ['ops_type', 'ops_name', 'elements_per_point', 'ops_stencil', 'dtype', 'rw_flag'])

# OPS API
namespace['ops_init'] = 'ops_init'
namespace['ops_partition'] = 'ops_partition'
namespace['ops_timing_output'] = 'ops_timing_output'
namespace['ops_exit'] = 'ops_exit'
namespace['ops_par_loop'] = 'ops_par_loop'
namespace['ops_memory_fetch'] = lambda ops_dat, ops_stencil, memspace: Call(
    name='ops_dat_get_raw_pointer', arguments=[ops_dat, 0, ops_stencil, memspace])
namespace['ops_memory_set'] = lambda ops_dat: Call(name='ops_dat_release_raw_data', # noqa
    arguments=[ops_dat, 0, namespace['ops_read_write']])

namespace['ops_decl_stencil'] = Function(name='ops_decl_stencil')
namespace['ops_decl_block'] = Function(name='ops_decl_block')
namespace['ops_decl_dat'] = Function(name='ops_decl_dat')
namespace['ops_arg_dat'] = Function(name='ops_arg_dat')
namespace['ops_arg_gbl'] = Function(name='ops_arg_gbl')

namespace['ops_read'] = Macro('OPS_READ')
namespace['ops_write'] = Macro('OPS_WRITE')
namespace['ops_read_write'] = Macro('OPS_RW')

namespace['ops_stencil_type'] = 'ops_stencil'
namespace['ops_block_type'] = 'ops_block'
namespace['ops_dat_type'] = 'ops_dat'
namespace['ops_memspace_type'] = 'ops_memspace'

# Naming conventions
namespace['ops_define_dimension'] = lambda i: '#define OPS_%sD' % i
namespace['ops_kernel'] = lambda i: 'OPS_Kernel_%s' % i
namespace['ops_stencil_name'] = lambda dims, name, pts: 's%dd_%s_%dpt' % (dims, name, pts)
namespace['ops_dat_dim'] = lambda i: '%s_dim' % i
namespace['ops_dat_base'] = lambda i: '%s_base' % i
namespace['ops_dat_d_p'] = lambda i: '%s_d_p' % i
namespace['ops_dat_d_m'] = lambda i: '%s_d_m' % i
namespace['ops_dat_name'] = lambda i: '%s_dat' % i
namespace['ops_memspace_name'] = 'memspace'<|MERGE_RESOLUTION|>--- conflicted
+++ resolved
@@ -9,11 +9,7 @@
 namespace = OrderedDict()
 AccessibleInfo = namedtuple(
     'AccessibleInfo',
-<<<<<<< HEAD
     ['accessible', 'time', 'shift', 'origin_name'])
-=======
-    ['accessible', 'safe_accessible', 'time', 'origin_name'])
->>>>>>> 87742522
 
 OpsDatDecl = namedtuple(
     'OpsDatDecl',
