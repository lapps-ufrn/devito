# coding: utf-8
from __future__ import print_function

from devito.at_controller import AutoTuner
from examples.acoustic.fwi_operators import *
from examples.source_type import SourceLike


class Acoustic_cg(object):
    """
    Class to setup the problem for the Acoustic Wave.

    Note: s_order must always be greater than t_order
    """
<<<<<<< HEAD
    def __init__(self, model, data, source=None, nbpml=40, t_order=2, s_order=4,
=======
    def __init__(self, model, data, source=None, nbpml=40, t_order=2, s_order=2,
>>>>>>> 5689d3ad
                 auto_tuning=False, cse=True, compiler=None):
        self.model = model
        self.t_order = t_order
        self.s_order = s_order
        self.data = data
        self.dtype = np.float32
<<<<<<< HEAD
        # Time step can be \sqrt{3}=1.73 bigger with 4th order
        if t_order == 4:
            self.dt = 1.73 * model.get_critical_dt()
        else:
            self.dt = model.get_critical_dt()
=======
        self.dt = model.get_critical_dt()
>>>>>>> 5689d3ad
        self.model.nbpml = nbpml
        self.model.set_origin(nbpml)
        if source is not None:
            self.source = source.read()
            self.source.reinterpolate(self.dt)
            source_time = self.source.traces[0, :]
            while len(source_time) < self.data.nsamples:
                source_time = np.append(source_time, [0.0])
            self.data.set_source(source_time, self.dt, self.data.source_coords)

        def damp_boundary(damp):
            h = self.model.get_spacing()
            dampcoeff = 1.5 * np.log(1.0 / 0.001) / (40 * h)
            nbpml = self.model.nbpml
            num_dim = len(damp.shape)

            for i in range(nbpml):
                pos = np.abs((nbpml-i)/float(nbpml))
                val = dampcoeff * (pos - np.sin(2*np.pi*pos)/(2*np.pi))

                if num_dim == 2:
                    damp[i, :] += val
                    damp[-(i + 1), :] += val
                    damp[:, i] += val
                    damp[:, -(i + 1)] += val
                else:
                    damp[i, :, :] += val
                    damp[-(i + 1), :, :] += val
                    damp[:, i, :] += val
                    damp[:, -(i + 1), :] += val
                    damp[:, :, i] += val
                    damp[:, :, -(i + 1)] += val
        self.damp = DenseData(name="damp", shape=self.model.get_shape_comp(),
                              dtype=self.dtype)

        # Initialize damp by calling the function that can precompute damping
        damp_boundary(self.damp.data)
        srccoord = np.array(self.data.source_coords, dtype=self.dtype)[np.newaxis, :]
        if len(self.damp.shape) == 2 and srccoord.shape[1] == 3:
            srccoord = np.delete(srccoord, 1, 1)
        if len(self.damp.shape) == 2 and self.data.receiver_coords.shape[1] == 3:
            self.data.receiver_coords = np.delete(self.data.receiver_coords, 1, 1)
        self.src = SourceLike(name="src", npoint=1, nt=data.shape[1],
                              dt=self.dt, h=self.model.get_spacing(),
                              coordinates=srccoord, ndim=len(self.damp.shape),
                              dtype=self.dtype, nbpml=nbpml)
        self.src.data[:] = data.get_source()[:, np.newaxis]

        if auto_tuning:  # auto tuning with dummy forward operator
            fw = ForwardOperator(self.model, self.src, self.damp, self.data,
                                 time_order=self.t_order, spc_order=self.s_order,
                                 profile=True, save=False, cse=cse, compiler=compiler)
            self.at = AutoTuner(fw)
            self.at.auto_tune_blocks(self.s_order + 1, self.s_order * 4 + 2)

    def Forward(self, save=False, cache_blocking=None,
                auto_tuning=False, cse=True, compiler=None):

        if auto_tuning:
            cache_blocking = self.at.block_size

        fw = ForwardOperator(self.model, self.src, self.damp, self.data,
                             time_order=self.t_order, spc_order=self.s_order,
                             save=save, cache_blocking=cache_blocking, cse=cse,
                             compiler=compiler, profile=True)

        u, rec = fw.apply()
        return rec.data, u, fw.propagator.gflopss, fw.propagator.oi, fw.propagator.timings

    def Adjoint(self, rec, cache_blocking=None):
        adj = AdjointOperator(self.model, self.damp, self.data, rec,
                              time_order=self.t_order, spc_order=self.s_order,
                              cache_blocking=cache_blocking)
        v = adj.apply()[0]
        return v.data

    def Gradient(self, rec, u, cache_blocking=None):
        grad_op = GradientOperator(self.model, self.damp, self.data, rec, u,
                                   time_order=self.t_order, spc_order=self.s_order,
                                   cache_blocking=cache_blocking)
        grad = grad_op.apply()[0]
        return grad.data

    def Born(self, dm, cache_blocking=None):
        born_op = BornOperator(self.model, self.src, self.damp, self.data, dm,
                               time_order=self.t_order, spc_order=self.s_order,
                               cache_blocking=cache_blocking)
        rec = born_op.apply()[0]
        return rec.data

    def run(self):
        print('Starting forward')
        rec, u = self.Forward()

        res = rec - np.transpose(self.data.traces)
        f = 0.5*np.linalg.norm(res)**2

        print('Residual is ', f, 'starting gradient')
        g = self.Gradient(res, u)

        return f, g[self.nbpml:-self.nbpml, self.nbpml:-self.nbpml]<|MERGE_RESOLUTION|>--- conflicted
+++ resolved
@@ -12,26 +12,18 @@
 
     Note: s_order must always be greater than t_order
     """
-<<<<<<< HEAD
-    def __init__(self, model, data, source=None, nbpml=40, t_order=2, s_order=4,
-=======
     def __init__(self, model, data, source=None, nbpml=40, t_order=2, s_order=2,
->>>>>>> 5689d3ad
                  auto_tuning=False, cse=True, compiler=None):
         self.model = model
         self.t_order = t_order
         self.s_order = s_order
         self.data = data
         self.dtype = np.float32
-<<<<<<< HEAD
         # Time step can be \sqrt{3}=1.73 bigger with 4th order
         if t_order == 4:
             self.dt = 1.73 * model.get_critical_dt()
         else:
             self.dt = model.get_critical_dt()
-=======
-        self.dt = model.get_critical_dt()
->>>>>>> 5689d3ad
         self.model.nbpml = nbpml
         self.model.set_origin(nbpml)
         if source is not None:
